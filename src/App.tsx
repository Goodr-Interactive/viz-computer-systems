--- conflicted
+++ resolved
@@ -1,8 +1,5 @@
 import type { JSX } from "react";
 import { BrowserRouter, Routes, Route } from "react-router-dom";
-<<<<<<< HEAD
-import { Home, CSC368, Pipelining, RegisterPipeline } from "./pages";
-=======
 import { Home } from "./pages";
 
 // operating system pages
@@ -13,7 +10,6 @@
 import { Pipelining } from "./pages/csc368/pipelining/pipelining";
 import { AdvancedLaundryPipelining } from "./pages/csc368/pipelining/laundry";
 import { RegisterPipeline } from "./pages/csc368/pipelining/register-pipeline";
->>>>>>> 620a62a3
 
 interface AppRoute {
   path: string;
@@ -41,8 +37,6 @@
     path: "/csc368/pipelining/registers",
     element: <RegisterPipeline />,
   },
-<<<<<<< HEAD
-=======
   {
     path: "/csc368/pipelining/laundry",
     element: <AdvancedLaundryPipelining />,
@@ -51,7 +45,6 @@
     path: "/csc369/paging",
     element: <SimplePaging />,
   },
->>>>>>> 620a62a3
 ];
 
 export default function App() {
