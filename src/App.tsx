import type { JSX } from "react";
import { BrowserRouter, Routes, Route } from "react-router-dom";
import { Home, CSC369 } from "./pages";
import { Scheduler } from "./pages/csc369/components";

// operating system pages
import { SimplePaging } from "./pages/csc369/SimplePaging";
import { TranslationExampleNew } from "./pages/csc369/TranslationExampleNew";
import { FileSystemExample } from "./pages/csc369/components/fileSystem/FileSystemExample";

// computer architecture pages
import { CSC368 } from "./pages/csc368/CSC368";
import { Pipelining } from "./pages/csc368/pipelining";
<<<<<<< HEAD
import {
  CV_READER_WRITER,
  DEADLOCK,
  MULTI_READER_WRITER,
  READER_WRITER,
  SIMPLE_MUTEX,
  Threads,
} from "./pages/csc369/components/threads";
=======
import { Caches } from "./pages/csc368/cache";
import { AssociativityPage as Associativity } from "./pages/csc368/cache/associativity";
>>>>>>> ff7fccae

export interface AppRoute {
  path: string;
  title: string;
  description: string;
  element: JSX.Element;
}

export const ROUTES: AppRoute[] = [
  {
    path: "/csc369",
    title: "CSC369",
    description: "",
    element: <CSC369 />,
  },
  {
    path: "/csc369/the-scheduler",
    title: "The Scheduler",
    description: "",
    element: <Scheduler />,
  },
  {
    path: "/csc369/threads-mutex",
    title: "Threads – Mutual Exclusion",
    description: "",
    element: <Threads {...SIMPLE_MUTEX} />,
  },
  {
    path: "/csc369/threads-deadlock",
    title: "Threads – Deadlock",
    description: "",
    element: <Threads {...DEADLOCK} />,
  },
  {
    path: "/csc369/threads-reader-writer",
    title: "Threads – Reader & Writer with Semaphores",
    description: "",
    element: <Threads {...READER_WRITER} />,
  },
  {
    path: "/csc369/threads-multi-reader-writer",
    title: "Threads – Multiple Reader & Single Writer",
    description: "",
    element: <Threads {...MULTI_READER_WRITER} />,
  },
  {
    path: "/csc369/threads-cv-reader-writer",
    title: "Threads – Reader & Writer with Condition Variables",
    description: "",
    element: <Threads {...CV_READER_WRITER} />,
  },
  {
    path: "/csc368/associativity",
    element: <Associativity />,
  },
  {
    path: "/csc368/caches",
    element: <Caches />,
  },
  {
    path: "/csc369/paging",
    title: "Paging",
    description: "",
    element: <SimplePaging />,
  },
  {
    path: "/csc368",
    title: "CSC368",
    description: "",
    element: <CSC368 />,
  },
  {
    path: "/csc368/pipelining",
    title: "Instruction Pipelining",
    description: "",
    element: <Pipelining />,
  },
  {
    path: "/csc369/paging/translation",
    title: "Address Translation",
    description: "",
    element: <TranslationExampleNew />,
  },
  {
    path: "/csc369/filesystem/lookup",
    title: "File System Lookup",
    description: "",
    element: <FileSystemExample />,
  },
];

export default function App() {
  return (
    <BrowserRouter>
      <Routes>
        <Route key={"/"} element={<Home routes={ROUTES} />} path="/" />
        {ROUTES.map(({ element, path }) => (
          <Route key={path} element={element} path={path} />
        ))}
      </Routes>
    </BrowserRouter>
  );
}<|MERGE_RESOLUTION|>--- conflicted
+++ resolved
@@ -11,7 +11,6 @@
 // computer architecture pages
 import { CSC368 } from "./pages/csc368/CSC368";
 import { Pipelining } from "./pages/csc368/pipelining";
-<<<<<<< HEAD
 import {
   CV_READER_WRITER,
   DEADLOCK,
@@ -20,10 +19,8 @@
   SIMPLE_MUTEX,
   Threads,
 } from "./pages/csc369/components/threads";
-=======
 import { Caches } from "./pages/csc368/cache";
 import { AssociativityPage as Associativity } from "./pages/csc368/cache/associativity";
->>>>>>> ff7fccae
 
 export interface AppRoute {
   path: string;
@@ -76,14 +73,6 @@
     element: <Threads {...CV_READER_WRITER} />,
   },
   {
-    path: "/csc368/associativity",
-    element: <Associativity />,
-  },
-  {
-    path: "/csc368/caches",
-    element: <Caches />,
-  },
-  {
     path: "/csc369/paging",
     title: "Paging",
     description: "",
@@ -100,6 +89,18 @@
     title: "Instruction Pipelining",
     description: "",
     element: <Pipelining />,
+  },
+  {
+    path: "/csc368/associativity",
+    title: "Associativity",
+    description: "",
+    element: <Associativity />,
+  },
+  {
+    path: "/csc368/caches",
+    title: "Caches",
+    description: "",
+    element: <Caches />,
   },
   {
     path: "/csc369/paging/translation",
