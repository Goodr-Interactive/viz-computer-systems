import type { JSX } from "react";
import { BrowserRouter, Routes, Route } from "react-router-dom";
import { Home } from "./pages";

// operating system pages
import { SimplePaging } from "./pages/csc369/SimplePaging";
<<<<<<< HEAD
import { TranslationExample } from "./pages/csc369/TranslationExample";
=======

// computer architecture pages
import { CSC368 } from "./pages/csc368/CSC368";
import { Pipelining } from "./pages/csc368/pipelining/pipelining";
import { AdvancedLaundryPipelining } from "./pages/csc368/pipelining/laundry";
import { RegisterPipeline } from "./pages/csc368/pipelining/register-pipeline";

>>>>>>> a6f92960
interface AppRoute {
  path: string;
  element: JSX.Element;
}

const ROUTES: AppRoute[] = [
  {
    path: "/",
    element: <Home />,
  },
  {
    path: "/csc369",
    element: <></>,
  },
  {
    path: "/csc368",
    element: <CSC368 />,
  },
  {
    path: "/csc368/pipelining",
    element: <Pipelining />,
  },
  {
    path: "/csc368/pipelining/registers",
    element: <RegisterPipeline />,
  },
  {
    path: "/csc368/pipelining/laundry",
    element: <AdvancedLaundryPipelining />,
  },
  {
    path: "/csc369/paging",
    element: <SimplePaging />,
  },
  {
    path: "/csc369/paging/translation",
    element: <TranslationExample />,
  },
];

export default function App() {
  return (
    <BrowserRouter>
      <Routes>
        {ROUTES.map(({ element, path }) => (
          <Route key={path} element={element} path={path} />
        ))}
      </Routes>
    </BrowserRouter>
  );
}<|MERGE_RESOLUTION|>--- conflicted
+++ resolved
@@ -4,9 +4,7 @@
 
 // operating system pages
 import { SimplePaging } from "./pages/csc369/SimplePaging";
-<<<<<<< HEAD
 import { TranslationExample } from "./pages/csc369/TranslationExample";
-=======
 
 // computer architecture pages
 import { CSC368 } from "./pages/csc368/CSC368";
@@ -14,7 +12,6 @@
 import { AdvancedLaundryPipelining } from "./pages/csc368/pipelining/laundry";
 import { RegisterPipeline } from "./pages/csc368/pipelining/register-pipeline";
 
->>>>>>> a6f92960
 interface AppRoute {
   path: string;
   element: JSX.Element;
