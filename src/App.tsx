--- conflicted
+++ resolved
@@ -93,6 +93,12 @@
     element: <CSC368 />,
   },
   {
+    path: "/csc368/coherence",
+    title: "Coherence",
+    description: "",
+    element: <Coherence />,
+  },
+  {
     path: "/csc368/pipelining",
     title: "Instruction Pipelining",
     description: "",
@@ -111,17 +117,6 @@
     element: <Caches />,
   },
   {
-<<<<<<< HEAD
-    path: "/csc368/coherence",
-    element: <Coherence />,
-  },
-  {
-    path: "/csc369/paging",
-    element: <SimplePaging />,
-  },
-  {
-=======
->>>>>>> 9dec2045
     path: "/csc369/paging/translation",
     title: "Address Translation",
     description: "",
